description: |-
  Gets the configuration of an existing rate limit override. Use this to retrieve details about custom rate limit rules that have been created for specific identifiers within a namespace.

  This endpoint is useful for:
  - Verifying override configurations
  - Checking current limits for specific entities
  - Auditing rate limit policies
  - Debugging rate limiting behavior
  - Retrieving override settings for modification
additionalProperties: false
properties:
  namespace:
    description: The id or name of the namespace containing the override.
    type: string
    minLength: 1
    maxLength: 255
  identifier:
    description: |-
      The exact identifier pattern for the override you want to retrieve. This must match exactly as it was specified when creating the override.

      Important notes:
      - This is case-sensitive and must match exactly
      - Include any wildcards (*) that were part of the original pattern
      - For example, if the override was created for 'premium_*', you must use 'premium_*' here, not a specific ID like 'premium_user1'

      This field is used to look up the specific override configuration for this pattern.
    type: string
    minLength: 1
    maxLength: 255
required:
  - namespace
  - identifier
<<<<<<< HEAD
type: object
oneOf:
  - required:
      - namespaceName
      - identifier
  - required:
      - namespaceId
      - identifier
example:
  namespaceId: namespace_1234567890abcdef
  identifier: premium_*
=======
type: object
>>>>>>> 0f0c84e6
<|MERGE_RESOLUTION|>--- conflicted
+++ resolved
@@ -30,18 +30,4 @@
 required:
   - namespace
   - identifier
-<<<<<<< HEAD
-type: object
-oneOf:
-  - required:
-      - namespaceName
-      - identifier
-  - required:
-      - namespaceId
-      - identifier
-example:
-  namespaceId: namespace_1234567890abcdef
-  identifier: premium_*
-=======
-type: object
->>>>>>> 0f0c84e6
+type: object