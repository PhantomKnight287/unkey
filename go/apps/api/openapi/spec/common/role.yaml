--- conflicted
+++ resolved
@@ -38,8 +38,6 @@
   - id
   - name
   - permissions
-<<<<<<< HEAD
-  - createdAt
 additionalProperties: false
 example:
   id: role_1234567890abcdef
@@ -51,7 +49,4 @@
       name: users.read
       slug: users-read
       description: Allows reading user profile information
-      createdAt: 1701425400000
-=======
-additionalProperties: false
->>>>>>> 0f0c84e6
+      createdAt: 1701425400000