package main

import (
	"context"
	"fmt"
	"os"

	"github.com/unkeyed/unkey/go/cmd/deploy"
	gateway "github.com/unkeyed/unkey/go/cmd/gw"
	"github.com/unkeyed/unkey/go/cmd/healthcheck"
	"github.com/unkeyed/unkey/go/cmd/quotacheck"
	"github.com/unkeyed/unkey/go/cmd/run"
	"github.com/unkeyed/unkey/go/cmd/version"
	"github.com/unkeyed/unkey/go/pkg/cli"
	versioncmd "github.com/unkeyed/unkey/go/pkg/version"
)

func main() {
	app := &cli.Command{
		Name:        "unkey",
		Usage:       "Run unkey",
		Description: `Unkey CLI – deploy, run and administer Unkey services.`,
		Version:     versioncmd.Version,
		Commands: []*cli.Command{
			run.Cmd,
			version.Cmd,
			deploy.Cmd,
			healthcheck.Cmd,
			quotacheck.Cmd,
<<<<<<< HEAD
=======
			gateway.Cmd,
>>>>>>> 63b01b5c
		},
	}

	err := app.Run(context.Background(), os.Args)
	if err != nil {
		fmt.Println(err.Error())
		os.Exit(1)
	}
}<|MERGE_RESOLUTION|>--- conflicted
+++ resolved
@@ -27,10 +27,7 @@
 			deploy.Cmd,
 			healthcheck.Cmd,
 			quotacheck.Cmd,
-<<<<<<< HEAD
-=======
 			gateway.Cmd,
->>>>>>> 63b01b5c
 		},
 	}
 
