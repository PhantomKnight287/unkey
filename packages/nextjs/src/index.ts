--- conflicted
+++ resolved
@@ -41,12 +41,12 @@
   expires?: number | undefined;
   remaining?: number | undefined;
   ratelimit?:
-  | {
-    limit: number;
-    remaining: number;
-    reset: number;
-  }
-  | undefined;
+    | {
+        limit: number;
+        remaining: number;
+        reset: number;
+      }
+    | undefined;
   code?: "NOT_FOUND" | "RATELIMITED" | "FORBIDDEN" | "KEY_USAGE_EXCEEDED" | undefined;
 };
 
@@ -63,13 +63,9 @@
     /**
      * Get key from request and return a response early if not found
      */
-<<<<<<< HEAD
-    const key = config?.getKey ? config.getKey(req) : req.headers.get("authorization")?.replace("Bearer ", "") ?? null;
-=======
     const key = config?.getKey
       ? config.getKey(req)
       : req.headers.get("authorization")?.replace("Bearer ", "") ?? null;
->>>>>>> 50626c08
     if (key === null) {
       return NextResponse.json({ error: "unauthorized" }, { status: 401 });
     } else if (typeof key !== "string") {
