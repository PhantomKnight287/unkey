"use client";

import Link from "next/link";

export const NavigationBar = () => {
  const showNavMobile = () => {
    const navMobile = document.getElementById("navbar-cta");
    navMobile!.classList.toggle("hidden");
  };
  return (
    <nav className="bg-gray-50 border-gray-200 dark:bg-gray-900">
      <div className="max-w-screen-xl flex flex-wrap items-center justify-between mx-auto p-4">
        <Link href="/" className="flex items-center">
          <span className="self-center text-2xl font-semibold whitespace-nowrap dark:text-white">
            Unkey
          </span>
        </Link>
        <div className="flex md:order-2">
          <Link
            href="/auth/sign-up"
            target="_blank"
            className="text-white bg-gray-800 hover:bg-gray-500 focus:ring-4 focus:outline-none focus:ring-gray-300 font-medium rounded-lg text-sm px-4 py-2 text-center mr-3  dark:bg-gray-600 dark:hover:bg-gray-500 dark:focus:ring-gray-800"
          >
            Dashboard
          </Link>
          <button
            onClick={showNavMobile}
            type="button"
            className="inline-flex items-center text-sm text-gray-500 rounded-lg md:hidden hover:bg-gray-100 focus:outline-none focus:ring-2 focus:ring-gray-200 dark:text-gray-400 dark:hover:bg-gray-700 dark:focus:ring-gray-600"
          >
            <span className="sr-only">Open main menu</span>
            <svg
              className="w-6 h-6"
              aria-hidden="true"
              fill="currentColor"
              viewBox="0 0 20 20"
              xmlns="http://www.w3.org/2000/svg"
            >
              <path
                fillRule="evenodd"
                d="M3 5a1 1 0 011-1h12a1 1 0 110 2H4a1 1 0 01-1-1zM3 10a1 1 0 011-1h12a1 1 0 110 2H4a1 1 0 01-1-1zM3 15a1 1 0 011-1h12a1 1 0 110 2H4a1 1 0 01-1-1z"
                clipRule="evenodd"
              />
            </svg>
          </button>
        </div>
        <div
          className="items-center justify-between hidden w-full md:flex md:w-auto md:order-1"
          id="navbar-cta"
        >
          <ul className="flex flex-col font-medium p-4 md:p-0 mt-4 border border-gray-100 rounded-lg bg-gray-50 md:flex-row md:space-x-8 md:mt-0 md:border-0 md:bg-gray-50 dark:bg-gray-800 md:dark:bg-gray-900 dark:border-gray-700">
            <li className="border-top border-gray-100">
              <Link
                href="/"
                className="block py-2 pl-3 pr-4 text-whiterounded md:bg-transparent md:text-gray-800 md:p-0 md:dark:text-gray-500 text-center"
              >
                Home
              </Link>
            </li>
            <li className="border-t-2 border-gray-100">
              <Link
                href="/pricing"
                className="block py-2 pl-3 pr-4 text-gray-900 rounded hover:bg-gray-100 md:hover:bg-transparent md:hover:text-gray-500 md:p-0 md:dark:hover:text-gray-500 dark:text-white dark:hover:bg-gray-700 dark:hover:text-white md:dark:hover:bg-transparent dark:border-gray-700 text-center"
              >
                Pricing
              </Link>
            </li>
            <li className="border-t-2 border-gray-100">
<<<<<<< HEAD
              <Link href="/about" className="block py-2 pl-3 pr-4 text-gray-900 rounded hover:bg-gray-100 md:hover:bg-transparent md:hover:text-gray-500 md:p-0 md:dark:hover:text-gray-500 dark:text-white dark:hover:bg-gray-700 dark:hover:text-white md:dark:hover:bg-transparent dark:border-gray-700 text-center">About</Link>
            </li>
            <li className="border-t-2 border-gray-100">
              <Link href="/discord" className="block py-2 pl-3 pr-4 text-gray-900 rounded hover:bg-gray-100 md:hover:bg-transparent md:hover:text-gray-500 md:p-0 md:dark:hover:text-gray-500 dark:text-white dark:hover:bg-gray-700 dark:hover:text-white md:dark:hover:bg-transparent dark:border-gray-700 text-center">Discord</Link>
=======
              <Link
                href="/discord"
                className="block py-2 pl-3 pr-4 text-gray-900 rounded hover:bg-gray-100 md:hover:bg-transparent md:hover:text-gray-500 md:p-0 md:dark:hover:text-gray-500 dark:text-white dark:hover:bg-gray-700 dark:hover:text-white md:dark:hover:bg-transparent dark:border-gray-700 text-center"
              >
                Discord
              </Link>
>>>>>>> 22feee8f
            </li>
          </ul>
        </div>
      </div>
    </nav>
  );
};<|MERGE_RESOLUTION|>--- conflicted
+++ resolved
@@ -66,19 +66,10 @@
               </Link>
             </li>
             <li className="border-t-2 border-gray-100">
-<<<<<<< HEAD
               <Link href="/about" className="block py-2 pl-3 pr-4 text-gray-900 rounded hover:bg-gray-100 md:hover:bg-transparent md:hover:text-gray-500 md:p-0 md:dark:hover:text-gray-500 dark:text-white dark:hover:bg-gray-700 dark:hover:text-white md:dark:hover:bg-transparent dark:border-gray-700 text-center">About</Link>
             </li>
             <li className="border-t-2 border-gray-100">
               <Link href="/discord" className="block py-2 pl-3 pr-4 text-gray-900 rounded hover:bg-gray-100 md:hover:bg-transparent md:hover:text-gray-500 md:p-0 md:dark:hover:text-gray-500 dark:text-white dark:hover:bg-gray-700 dark:hover:text-white md:dark:hover:bg-transparent dark:border-gray-700 text-center">Discord</Link>
-=======
-              <Link
-                href="/discord"
-                className="block py-2 pl-3 pr-4 text-gray-900 rounded hover:bg-gray-100 md:hover:bg-transparent md:hover:text-gray-500 md:p-0 md:dark:hover:text-gray-500 dark:text-white dark:hover:bg-gray-700 dark:hover:text-white md:dark:hover:bg-transparent dark:border-gray-700 text-center"
-              >
-                Discord
-              </Link>
->>>>>>> 22feee8f
             </li>
           </ul>
         </div>
