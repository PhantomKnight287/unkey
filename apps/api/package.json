--- conflicted
+++ resolved
@@ -37,12 +37,7 @@
     "@unkey/metrics": "workspace:^",
     "@unkey/rbac": "workspace:^",
     "@unkey/schema": "workspace:^",
-<<<<<<< HEAD
-    "drizzle-orm": "^0.30.6",
-=======
-    "@unkey/zod-queue": "workspace:^",
     "drizzle-orm": "^0.30.8",
->>>>>>> e6563b98
     "hono": "^4.1.1",
     "superjson": "^2.2.1",
     "zod": "^3.22.4",
