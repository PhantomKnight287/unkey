import { z } from "@hono/zod-openapi";
import { Context } from "hono";
import { HTTPException } from "hono/http-exception";
import { StatusCode } from "hono/utils/http-status";
import { ZodError } from "zod";
import { generateErrorMessage } from "zod-error";
import { HonoEnv } from "../hono/env";
import { ConsoleLogger } from "../logging";
import { AxiomLogger } from "../logging/axiom";
import { QueueLogger } from "../logging/queue";

const ErrorCode = z.enum([
  "BAD_REQUEST",
  "FORBIDDEN",
  "INTERNAL_SERVER_ERROR",
  "USAGE_EXCEEDED",
  "DISABLED",
  "NOT_FOUND",
  "NOT_UNIQUE",
  "RATE_LIMITED",
  "UNAUTHORIZED",
  "PRECONDITION_FAILED",
  "INSUFFICIENT_PERMISSIONS",
]);

export function errorSchemaFactory(code: z.ZodEnum<any>) {
  return z.object({
    error: z.object({
      code: code.openapi({
        description: "A machine readable error code.",
        example: code._def.values.at(0),
      }),
      docs: z.string().openapi({
        description: "A link to our documentation with more details about this error code",
        example: `https://unkey.dev/docs/api-reference/errors/code/${code._def.values.at(0)}`,
      }),
      message: z
        .string()
        .openapi({ description: "A human readable explanation of what went wrong" }),
      requestId: z.string().openapi({
        description: "Please always include the requestId in your error report",
        example: "req_1234",
      }),
    }),
  });
}

export const ErrorSchema = z.object({
  error: z.object({
    code: ErrorCode.openapi({
      description: "A machine readable error code.",
      example: "INTERNAL_SERVER_ERROR",
    }),
    docs: z.string().openapi({
      description: "A link to our documentation with more details about this error code",
      example: "https://unkey.dev/docs/api-reference/errors/code/BAD_REQUEST",
    }),
    message: z.string().openapi({ description: "A human readable explanation of what went wrong" }),
    requestId: z.string().openapi({
      description: "Please always include the requestId in your error report",
      example: "req_1234",
    }),
  }),
});

export type ErrorResponse = z.infer<typeof ErrorSchema>;

function codeToStatus(code: z.infer<typeof ErrorCode>): StatusCode {
  switch (code) {
    case "BAD_REQUEST":
      return 400;
    case "FORBIDDEN":
    case "DISABLED":
    case "UNAUTHORIZED":
    case "INSUFFICIENT_PERMISSIONS":
    case "USAGE_EXCEEDED":
      return 403;
    case "NOT_FOUND":
      return 404;
    case "NOT_UNIQUE":
      return 409;
    case "PRECONDITION_FAILED":
      return 412;
    case "RATE_LIMITED":
      return 429;
    case "INTERNAL_SERVER_ERROR":
      return 500;
  }
}

export class UnkeyApiError extends HTTPException {
  public readonly code: z.infer<typeof ErrorCode>;

  constructor({ code, message }: { code: z.infer<typeof ErrorCode>; message: string }) {
    super(codeToStatus(code), { message });
    this.code = code;
  }
}

export function handleZodError(
  result:
    | {
        success: true;
        data: any;
      }
    | {
        success: false;
        error: ZodError;
      },
  c: Context,
) {
  if (!result.success) {
    return c.json<z.infer<typeof ErrorSchema>>(
      {
        error: {
          code: "BAD_REQUEST",
          docs: "https://unkey.dev/docs/api-reference/errors/code/BAD_REQUEST",
          message: generateErrorMessage(result.error.issues, {
            maxErrors: 1,
            delimiter: {
              component: ": ",
            },
            path: {
              enabled: true,
              type: "objectNotation",
              label: "",
            },
            code: {
              enabled: true,
              label: "",
            },
            message: {
              enabled: true,
              label: "",
            },
            suffix: ', See "https://unkey.dev/docs/api-reference" for more details',
          }),
          requestId: c.get("requestId"),
        },
      },
      { status: 400 },
    );
  }
}

export function handleError(err: Error, c: Context<HonoEnv>): Response {
  const logger = c.env.LOGS
    ? new QueueLogger({ queue: c.env.LOGS })
    : c.env.AXIOM_TOKEN
      ? new AxiomLogger({ axiomToken: c.env.AXIOM_TOKEN, environment: c.env.ENVIRONMENT })
      : new ConsoleLogger();
  if (err instanceof UnkeyApiError) {
    if (err.status >= 500) {
      logger.error(err.message, {
        name: err.name,
        code: err.code,
        status: err.status,
      });
    }
    return c.json<z.infer<typeof ErrorSchema>>(
      {
        error: {
          code: err.code,
          docs: `https://unkey.dev/docs/api-reference/errors/code/${err.code}`,
          message: err.message,
          requestId: c.get("requestId"),
        },
      },
      { status: err.status },
    );
  }

  logger.error("unhandled exception in hono", {
    name: err.name,
    message: err.message,
<<<<<<< HEAD
=======
    cause: err.cause,
    stack: err.stack,
>>>>>>> e48c2def
    requestId: c.get("requestId"),
  });
  return c.json<z.infer<typeof ErrorSchema>>(
    {
      error: {
        code: "INTERNAL_SERVER_ERROR",
        docs: "https://unkey.dev/docs/api-reference/errors/code/INTERNAL_SERVER_ERROR",
        message: "something unexpected happened",
        requestId: c.get("requestId"),
      },
    },
    { status: 500 },
  );
}

export function errorResponse(c: Context, code: z.infer<typeof ErrorCode>, message: string) {
  return c.json<z.infer<typeof ErrorSchema>>(
    {
      error: {
        code: code,
        docs: `https://unkey.dev/docs/api-reference/errors/code/${code}`,
        message,
        requestId: c.get("requestId"),
      },
    },
    { status: codeToStatus(code) },
  );
}<|MERGE_RESOLUTION|>--- conflicted
+++ resolved
@@ -173,11 +173,8 @@
   logger.error("unhandled exception in hono", {
     name: err.name,
     message: err.message,
-<<<<<<< HEAD
-=======
     cause: err.cause,
     stack: err.stack,
->>>>>>> e48c2def
     requestId: c.get("requestId"),
   });
   return c.json<z.infer<typeof ErrorSchema>>(
