--- conflicted
+++ resolved
@@ -15,17 +15,6 @@
     router.replace(`/${workspace.id}/apis`);
   }
 
-<<<<<<< HEAD
-  if (isLoading) {
-    return (
-      <div className="flex flex-col items-center justify-center h-screen w-full">
-        <Loading size={18} />
-      </div>
-    );
-  }
-
-=======
->>>>>>> e2f54b57
   const searchParams = useSearchParams();
   const isNewApi = searchParams?.get("new") === "true";
 
