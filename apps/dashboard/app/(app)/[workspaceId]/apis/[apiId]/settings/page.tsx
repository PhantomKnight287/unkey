--- conflicted
+++ resolved
@@ -16,19 +16,7 @@
   const { workspace, error } = useWorkspace();
   const router = useRouter();
 
-<<<<<<< HEAD
-  if (isLoading) {
-    return (
-      <div className="flex flex-col items-center justify-center h-screen w-full">
-        <Loading size={18} />
-      </div>
-    );
-  }
-
-  if ((!workspace && !isLoading) || error) {
-=======
   if (!workspace || error) {
->>>>>>> e2f54b57
     return redirect("/new");
   }
 
