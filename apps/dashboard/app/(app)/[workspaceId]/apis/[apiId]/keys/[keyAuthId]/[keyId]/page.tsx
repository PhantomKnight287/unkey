--- conflicted
+++ resolved
@@ -12,17 +12,6 @@
   const { workspace, error } = useWorkspace();
   const router = useRouter();
 
-<<<<<<< HEAD
-  if (isLoading) {
-    return (
-      <div className="flex flex-col items-center justify-center h-screen w-full">
-        <Loading size={18} />
-      </div>
-    );
-  }
-
-=======
->>>>>>> e2f54b57
   if (!workspace || error) {
     return redirect("/new");
   }
