"use client";
import ReactFlow, {
  ConnectionLineType,
  type Edge,
  Handle,
  type Node,
  Position,
  type NodeProps,
  useEdgesState,
  useNodesState,
  Controls,
} from "reactflow";

<<<<<<< HEAD
import { Button } from "@unkey/ui";
=======
>>>>>>> b85e811e
import { Card, CardHeader, CardTitle } from "@/components/ui/card";
import {
  DropdownMenu,
  DropdownMenuContent,
  DropdownMenuGroup,
  DropdownMenuItem,
  DropdownMenuTrigger,
} from "@/components/ui/dropdown-menu";
import { cn } from "@/lib/utils";
import { Button } from "@unkey/ui";
import dagre from "dagre";
import { MoreVertical, Settings2 } from "lucide-react";
import Link from "next/link";
import type { PropsWithChildren } from "react";
import "reactflow/dist/style.css";
import { RoleToggle } from "./role-toggle";

type Props = {
  apiId: string;
  roles: Array<{
    id: string;
    name: string;
    active: boolean;
    permissions: Array<{ permissionId: string }>;
  }>;
  permissions: Array<{ id: string; name: string; active: boolean }>;
  data: {
    id: string;
    name: string | null;
    keyAuthId: string;
    start: string;
    roles: {
      role: {
        id: string;
        permissions: {
          permission: {
            id: string;
          };
        }[];
      };
    }[];
  };
};

const dagreGraph = new dagre.graphlib.Graph();
dagreGraph.setDefaultEdgeLabel(() => ({}));

const nodeWidth = 300;
const nodeHeight = 36;
const getLayoutedElements = (nodes: Node[], edges: Edge[], direction = "LR") => {
  const isHorizontal = direction === "LR";
  dagreGraph.setGraph({ rankdir: direction });

  nodes.forEach((node) => {
    dagreGraph.setNode(node.id, { width: nodeWidth, height: nodeHeight });
  });

  edges.forEach((edge) => {
    dagreGraph.setEdge(edge.source, edge.target);
  });

  dagre.layout(dagreGraph);

  nodes.forEach((node) => {
    const nodeWithPosition = dagreGraph.node(node.id);
    node.targetPosition = isHorizontal ? Position.Left : Position.Top;
    node.sourcePosition = isHorizontal ? Position.Right : Position.Bottom;

    // We are shifting the dagre node position (anchor=center center) to the top left
    // so it matches the React Flow node anchor point (top left).
    node.position = {
      x: nodeWithPosition.x - nodeWidth / 2,
      y: nodeWithPosition.y - nodeHeight / 2,
    };

    return node;
  });

  return { nodes, edges };
};

// will get updated automatically
const position = { x: 0, y: 0 };

export const Chart: React.FC<Props> = ({ apiId, data, roles, permissions }) => {
  const initialNodes: Node[] = [
    {
      id: data.id,
      position: { x: 0, y: 0 },
      data: { id: data.id, name: data.name, start: data.start, keyAuthid: data.keyAuthId, apiId },
      type: "key",
    },
  ];
  const initialEdges: Edge[] = [];

  for (const role of roles) {
    initialNodes.push({
      id: role.id,

      type: "role",
      position,
      data: {
        keyId: data.id,
        roleId: role.id,
        name: role.name,
        active: role.active,
      },
    });
    initialEdges.push({
      id: `${data.id}-${role.id}`,
      source: data.id,
      target: role.id,
      style: role.active ? { strokeWidth: 2, stroke: "#0239FC" } : undefined,
    });
    for (const permission of role.permissions) {
      initialEdges.push({
        id: `${role.id}-${permission.permissionId}`,
        source: role.id,
        target: permission.permissionId,
        style: role.active ? { strokeWidth: 2, stroke: "#0239FC" } : undefined,
      });
    }
  }
  for (const permission of permissions) {
    initialNodes.push({
      type: "permission",
      id: permission.id,
      position,
      data: {
        active: permission.active,
        name: permission.name,
        permissionId: permission.id,
      },
    });
  }

  const { nodes: layoutedNodes, edges: layoutedEdges } = getLayoutedElements(
    initialNodes,
    initialEdges,
  );

  const [nodes, _setNodes, _onNodesChange] = useNodesState(layoutedNodes);
  const [edges, _setEdges, _onEdgesChange] = useEdgesState(layoutedEdges);
  // const onLayout = useCallback(
  //   (direction) => {
  //     const { nodes: layoutedNodes, edges: layoutedEdges } = getLayoutedElements(
  //       nodes,
  //       edges,
  //       direction,
  //     );

  //     setNodes([...layoutedNodes]);
  //     setEdges([...layoutedEdges]);
  //   },
  //   [nodes, edges],
  // );

  //  [
  //   { id: "1", position: { x: 0, y: 0 }, data: { label: "1" } },
  //   { id: "2", position: { x: 0, y: 100 }, data: { label: "2" } },
  // ];

  return (
    <Card className="relative">
      <CardHeader className="absolute">
        <CardTitle>Permissions</CardTitle>
      </CardHeader>
      <div className="w-full h-[70vh]">
        <ReactFlow
          nodes={nodes}
          edges={edges}
          fitView
          connectionLineType={ConnectionLineType.SimpleBezier}
          nodeTypes={{ key: KeyNode, role: RoleNode, permission: PermissionNode }}
          proOptions={{
            hideAttribution: true,
          }}
        >
          <Controls showInteractive={false} />
        </ReactFlow>
      </div>
    </Card>
  );
};

const KeyNode: React.FC<
  NodeProps<{ name?: string; id: string; start: string; keyAuthId: string; apiId: string }>
> = ({ data }) => {
  return (
    <NodeShell active>
      <div className="flex items-center gap-2 ml-2">
        <span className="text-sm truncate text-content text-ellipsis">{data.name ?? data.id}</span>

        <DropdownMenu>
          <DropdownMenuTrigger asChild>
            <Button variant="ghost">
              <MoreVertical />
            </Button>
          </DropdownMenuTrigger>
          <DropdownMenuContent>
            <DropdownMenuGroup>
              <Link href={`apis/${data.apiId}/keys/${data.keyAuthId}/${data.id}`}>
                <DropdownMenuItem className="cursor-pointer">
                  <Settings2 className="w-4 h-4 mr-2" />
                  <span>Edit Key</span>
                </DropdownMenuItem>
              </Link>
            </DropdownMenuGroup>
          </DropdownMenuContent>
        </DropdownMenu>
      </div>
      <Handle type="source" position={Position.Right} className="!bg-content-subtle" />
    </NodeShell>
  );
};

const RoleNode: React.FC<
  NodeProps<{ name: string; active: boolean; roleId: string; keyId: string }>
> = ({ data }) => {
  return (
    <NodeShell active={data.active} className="flex items-center justify-between gap-2">
      <div className="flex items-center gap-2 ml-2">
        <RoleToggle keyId={data.keyId} roleId={data.roleId} checked={data.active} />

        <span
          className={cn("font-mono text-content-subtle text-sm truncate w-[160px]", {
            "text-content": data.active,
          })}
        >
          {data.name}
        </span>
      </div>

      <DropdownMenu>
        <DropdownMenuTrigger asChild>
          <Button variant="ghost" shape="square">
            <MoreVertical />
          </Button>
        </DropdownMenuTrigger>
        <DropdownMenuContent>
          <DropdownMenuGroup>
            <Link href={`/authorization/roles/${data.roleId}`}>
              <DropdownMenuItem className="cursor-pointer">
                <Settings2 className="w-4 h-4 mr-2" />
                <span>Edit Role</span>
              </DropdownMenuItem>
            </Link>
          </DropdownMenuGroup>
        </DropdownMenuContent>
      </DropdownMenu>
      <Handle type="target" position={Position.Left} className="!bg-content-subtle" />
      <Handle type="source" position={Position.Right} className="!bg-content-subtle" />
    </NodeShell>
  );
};

const PermissionNode: React.FC<NodeProps<{ name: string; active: boolean; permissionId: string }>> =
  ({ data }) => {
    return (
      <NodeShell active={data.active} className="flex items-center justify-between gap-2">
        <div className="flex items-center gap-2 ml-2 shrink">
          <span
            className={cn("font-mono text-content-subtle text-sm truncate w-[200px]", {
              "text-content": data.active,
            })}
          >
            {data.name}
          </span>
        </div>

        <DropdownMenu>
          <DropdownMenuTrigger asChild>
            <Button variant="ghost" shape="square">
              <MoreVertical className="w-4 h-4" />
            </Button>
          </DropdownMenuTrigger>
          <DropdownMenuContent>
            <DropdownMenuGroup>
              <Link href={`/authorization/permissions/${data.permissionId}`}>
                <DropdownMenuItem className="cursor-pointer">
                  <Settings2 className="w-4 h-4 mr-2" />
                  <span>Edit Permission</span>
                </DropdownMenuItem>
              </Link>
            </DropdownMenuGroup>
          </DropdownMenuContent>
        </DropdownMenu>
        <Handle type="target" position={Position.Left} className="!bg-content-subtle" />
      </NodeShell>
    );
  };

const NodeShell: React.FC<PropsWithChildren<{ active: boolean; className?: string }>> = ({
  active,
  children,
  className,
}) => (
  <div
    className={cn(
      "p-2 border rounded-md bg-background w-[250px] overflow-hidden cursor-auto",
      {
        "border-[#0239FC] ": active,
      },
      className,
    )}
  >
    {children}
  </div>
);<|MERGE_RESOLUTION|>--- conflicted
+++ resolved
@@ -11,10 +11,7 @@
   Controls,
 } from "reactflow";
 
-<<<<<<< HEAD
 import { Button } from "@unkey/ui";
-=======
->>>>>>> b85e811e
 import { Card, CardHeader, CardTitle } from "@/components/ui/card";
 import {
   DropdownMenu,
