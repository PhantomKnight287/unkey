"use client";
import { revalidate } from "@/app/actions";
import { CopyButton } from "@/components/dashboard/copy-button";
import { Loading } from "@/components/dashboard/loading";
import { VisibleButton } from "@/components/dashboard/visible-button";
import { Alert, AlertDescription, AlertTitle } from "@/components/ui/alert";
import { Badge } from "@/components/ui/badge";
<<<<<<< HEAD
import { Button } from "@unkey/ui";
=======
>>>>>>> b85e811e
import { Card, CardContent } from "@/components/ui/card";
import { Code } from "@/components/ui/code";
import {
  Form,
  FormControl,
  FormDescription,
  FormField,
  FormItem,
  FormLabel,
  FormMessage,
} from "@/components/ui/form";
import { Input } from "@/components/ui/input";
import {
  Select,
  SelectContent,
  SelectItem,
  SelectTrigger,
  SelectValue,
} from "@/components/ui/select";
import { Button } from "@unkey/ui";

import { Separator } from "@/components/ui/separator";
import { Switch } from "@/components/ui/switch";
import { Textarea } from "@/components/ui/textarea";
import { toast } from "@/components/ui/toaster";
import { trpc } from "@/lib/trpc/client";
import { zodResolver } from "@hookform/resolvers/zod";
import { addMinutes, format } from "date-fns";
import { AlertCircle } from "lucide-react";
import Link from "next/link";
import { useRouter } from "next/navigation";
import { useEffect, useState } from "react";
import { useForm } from "react-hook-form";
import type { z } from "zod";
import { formSchema } from "./validation";

export const dynamic = "force-dynamic";

type Props = {
  apiId: string;
  keyAuthId: string;
  defaultBytes: number | null;
  defaultPrefix: string | null;
};

export const CreateKey = ({ apiId, keyAuthId, defaultBytes, defaultPrefix }: Props) => {
  const router = useRouter();
  const form = useForm<z.infer<typeof formSchema>>({
    resolver: async (data, context, options) => {
      return zodResolver(formSchema)(data, context, options);
    },
    mode: "all",
    shouldFocusError: true,
    delayError: 100,
    // Should required to unregister form elements when they are not rendered.
    shouldUnregister: true,
    defaultValues: {
      prefix: defaultPrefix || undefined,
      bytes: defaultBytes || 16,
      expireEnabled: false,
      limitEnabled: false,
      metaEnabled: false,
      ratelimitEnabled: false,
    },
  });

  const key = trpc.key.create.useMutation({
    onSuccess() {
      toast.success("Key Created", {
        description: "Your Key has been created",
      });
      revalidate(`/keys/${keyAuthId}`);
    },
    onError(err) {
      console.error(err);
      toast.error(err.message);
    },
  });

  async function onSubmit(values: z.infer<typeof formSchema>) {
    // make sure they aren't sent to the server if they are disabled.
    if (!values.expireEnabled) {
      delete values.expires;
    }
    if (!values.metaEnabled) {
      delete values.meta;
    }
    if (!values.limitEnabled) {
      delete values.limit;
    }
    if (!values.ratelimitEnabled) {
      delete values.ratelimit;
    }
    const refill = values.limit?.refill;
    if (refill?.interval === "daily") {
      refill?.refillDay === undefined;
    }
    if (refill?.interval === "monthly" && !refill.refillDay) {
      refill.refillDay = 1;
    }

    await key.mutateAsync({
      keyAuthId,
      ...values,
      meta: values.meta ? JSON.parse(values.meta) : undefined,
      expires: values.expires?.getTime() ?? undefined,
      ownerId: values.ownerId ?? undefined,
      remaining: values.limit?.remaining ?? undefined,
      refill: refill,
      enabled: true,
    });

    router.refresh();
  }

  const snippet = `curl -XPOST '${process.env.NEXT_PUBLIC_UNKEY_API_URL ?? "https://api.unkey.dev"}/v1/keys.verifyKey' \\
  -H 'Content-Type: application/json' \\
  -d '{
    "key": "${key.data?.key}"
  }'`;

  const split = key.data?.key.split("_") ?? [];
  const maskedKey =
    split.length >= 2
      ? `${split.at(0)}_${"*".repeat(split.at(1)?.length ?? 0)}`
      : "*".repeat(split.at(0)?.length ?? 0);
  const [showKey, setShowKey] = useState(false);
  const [showKeyInSnippet, setShowKeyInSnippet] = useState(false);

  const resetRateLimit = () => {
    // set them to undefined so the form resets properly.
    form.resetField("ratelimit.duration", undefined);
    form.resetField("ratelimit.limit", undefined);
    form.resetField("ratelimit", undefined);
  };

  const resetLimited = () => {
    form.resetField("limit.refill.amount", undefined);
    form.resetField("limit.refill.interval", undefined);
    form.resetField("limit.refill", undefined);
    form.resetField("limit.remaining", undefined);
    form.resetField("limit", undefined);
  };

  // biome-ignore lint/correctness/useExhaustiveDependencies: reset is only required on mount
  useEffect(() => {
    // React hook form + zod doesn't play nice with nested objects, so we need to reset them on load.
    resetRateLimit();
    resetLimited();
  }, []);

  return (
    <>
      {key.data ? (
        <div className="w-full max-sm:p-4">
          <div>
            <div className="flex flex-col sm:flex-row justify-between sm:items-center mb-4">
              <p className="mb-4 sm:mb-0 text-xl font-bold">Your API Key</p>
              <Code className="h-8 w-full sm:w-auto flex gap-1.5 justify-between">
                <pre className="truncate">{key.data.keyId}</pre>
                <CopyButton value={key.data.keyId} />
              </Code>
            </div>
            <Alert>
              <AlertCircle className="w-4 h-4" />
              <AlertTitle>This key is only shown once and can not be recovered </AlertTitle>
              <AlertDescription>
                Please pass it on to your user or store it somewhere safe.
              </AlertDescription>
            </Alert>
            <Code className="flex items-center justify-between w-full gap-4 mt-2 my-8 ph-no-capture max-sm:text-xs sm:overflow-hidden">
              <pre className="overflow-x-auto">{showKey ? key.data.key : maskedKey}</pre>
              <div className="flex items-start justify-between gap-4 max-sm:absolute max-sm:right-11">
                <VisibleButton isVisible={showKey} setIsVisible={setShowKey} />
                <CopyButton value={key.data.key} />
              </div>
            </Code>
          </div>

          <p className="my-2 font-medium text-center text-gray-700 ">Try verifying it:</p>
          <Code className="flex items-start justify-between w-full gap-4 my-8 overflow-hidden max-sm:text-xs ">
            <div className="max-sm:mt-10">
              <pre className="ph-no-capture">
                {showKeyInSnippet ? snippet : snippet.replace(key.data.key, maskedKey)}
              </pre>
            </div>
            <div className="flex items-center justify-between gap-4 max-ms:top-2 max-sm:absolute max-sm:right-11 ">
              <VisibleButton isVisible={showKeyInSnippet} setIsVisible={setShowKeyInSnippet} />
              <CopyButton value={snippet} />
            </div>
          </Code>
          <div className="flex justify-end my-4 space-x-4">
            <Link href={`/keys/${keyAuthId}`}>
              <Button>Back</Button>
            </Link>
            <Link href={`/apis/${apiId}/keys/${keyAuthId}/${key.data.keyId}`}>
              <Button>View key details</Button>
            </Link>
            <Button
              onClick={() => {
                key.reset();
                form.setValue("expireEnabled", false);
                form.setValue("ratelimitEnabled", false);
                form.setValue("metaEnabled", false);
                form.setValue("limitEnabled", false);
                router.refresh();
              }}
            >
              Create another key
            </Button>
          </div>
        </div>
      ) : (
        <>
          <div>
            <div className="w-full">
              <h2 className="text-2xl font-semibold tracking-tight">Create a new key</h2>
              <Form {...form}>
                <form
                  className="flex flex-col h-full gap-8 mt-4 md:flex-row"
                  onSubmit={form.handleSubmit(onSubmit)}
                >
                  <div className="z-0 flex flex-col w-full h-full gap-4 md:sticky top-24 md:w-1/2">
                    <FormField
                      control={form.control}
                      name="prefix"
                      render={({ field }) => (
                        <FormItem>
                          <FormLabel>
                            Prefix{" "}
                            <Badge variant="secondary" size="sm">
                              Optional
                            </Badge>
                          </FormLabel>
                          <FormControl>
                            <Input
                              {...field}
                              onBlur={(e) => {
                                if (e.target.value === "") {
                                  return;
                                }
                              }}
                            />
                          </FormControl>
                          <FormDescription>
                            Using a prefix can make it easier for your users to distinguish between
                            apis. Don't add a trailing underscore, we'll do that automatically:{" "}
                            <span className="font-mono font-light">{"<prefix>_randombytes"}</span>
                          </FormDescription>
                          <FormMessage />
                        </FormItem>
                      )}
                    />
                    <FormField
                      control={form.control}
                      name="bytes"
                      render={({ field }) => (
                        <FormItem>
                          <FormLabel>
                            Bytes{" "}
                            <Badge variant="secondary" size="sm">
                              Optional
                            </Badge>
                          </FormLabel>
                          <FormControl>
                            <Input type="number" {...field} />
                          </FormControl>
                          <FormDescription>
                            How long the key will be. Longer keys are harder to guess and more
                            secure.
                          </FormDescription>
                          <FormMessage />
                        </FormItem>
                      )}
                    />
                    <FormField
                      control={form.control}
                      name="ownerId"
                      render={({ field }) => (
                        <FormItem>
                          <FormLabel>
                            Owner{" "}
                            <Badge variant="secondary" size="sm">
                              Optional
                            </Badge>
                          </FormLabel>
                          <FormControl>
                            <Input {...field} />
                          </FormControl>
                          <FormDescription>
                            This is the id of the user or workspace in your system, so you can
                            identify users from an API key.
                          </FormDescription>
                          <FormMessage />
                        </FormItem>
                      )}
                    />
                    <FormField
                      control={form.control}
                      name="name"
                      render={({ field }) => (
                        <FormItem>
                          <FormLabel>
                            Name{" "}
                            <Badge variant="secondary" size="sm">
                              Optional
                            </Badge>
                          </FormLabel>
                          <FormControl>
                            <Input {...field} />
                          </FormControl>
                          <FormDescription>
                            To make it easier to identify a particular key, you can provide a name.
                          </FormDescription>
                          <FormMessage />
                        </FormItem>
                      )}
                    />
                    <FormField
                      control={form.control}
                      name="environment"
                      render={({ field }) => (
                        <FormItem>
                          <FormLabel>
                            Environment{" "}
                            <Badge variant="secondary" size="sm">
                              Optional
                            </Badge>
                          </FormLabel>
                          <FormControl>
                            <Input {...field} />
                          </FormControl>
                          <FormDescription>
                            Separate keys into different environments, for example{" "}
                            <strong>test</strong> and <strong>live</strong>.
                          </FormDescription>
                          <FormMessage />
                        </FormItem>
                      )}
                    />
                  </div>
                  <Separator orientation="vertical" className="" />
                  <div className="flex flex-col w-full gap-4 md:w-1/2">
                    <Card>
                      <CardContent className="justify-between w-full p-4 item-center">
                        <div className="flex items-center justify-between w-full">
                          <span>Ratelimit</span>

                          <FormField
                            control={form.control}
                            name="ratelimitEnabled"
                            render={({ field }) => (
                              <FormItem>
                                <FormLabel className="sr-only">Ratelimit</FormLabel>
                                <FormControl>
                                  <Switch
                                    onCheckedChange={(e) => {
                                      field.onChange(e);
                                      if (field.value === false) {
                                        resetRateLimit();
                                      }
                                    }}
                                  />
                                </FormControl>
                              </FormItem>
                            )}
                          />
                        </div>

                        {form.watch("ratelimitEnabled") ? (
                          <>
                            <div className="flex flex-col gap-4 mt-4">
                              <FormField
                                control={form.control}
                                name="ratelimit.limit"
                                render={({ field }) => (
                                  <FormItem>
                                    <FormLabel>Limit</FormLabel>
                                    <FormControl>
                                      <Input
                                        placeholder="10"
                                        {...field}
                                        value={
                                          form.getValues("ratelimitEnabled")
                                            ? field.value
                                            : undefined
                                        }
                                      />
                                    </FormControl>
                                    <FormDescription>
                                      The maximum number of requests in the given fixed window.
                                    </FormDescription>
                                    <FormMessage />
                                  </FormItem>
                                )}
                              />

                              <FormField
                                control={form.control}
                                name="ratelimit.duration"
                                render={({ field }) => (
                                  <FormItem>
                                    <FormLabel>Refill Interval (milliseconds)</FormLabel>
                                    <FormControl>
                                      <Input
                                        placeholder="1000"
                                        type="number"
                                        {...field}
                                        value={
                                          form.getValues("ratelimitEnabled")
                                            ? field.value
                                            : undefined
                                        }
                                      />
                                    </FormControl>
                                    <FormDescription>
                                      The time window in milliseconds for the rate limit to reset.
                                    </FormDescription>
                                    <FormMessage />
                                  </FormItem>
                                )}
                              />
                            </div>
                            {form.formState.errors.ratelimit && (
                              <p className="text-xs text-center text-content-alert">
                                {form.formState.errors.ratelimit.message}
                              </p>
                            )}
                          </>
                        ) : null}
                      </CardContent>
                    </Card>
                    <Card>
                      <CardContent className="justify-between w-full p-4 item-center">
                        <div className="flex items-center justify-between w-full">
                          <span>Limited Use</span>
                          <FormField
                            control={form.control}
                            name="limitEnabled"
                            render={({ field }) => (
                              <FormItem>
                                <FormLabel className="sr-only">Limited Use</FormLabel>
                                <FormControl>
                                  <Switch
                                    onCheckedChange={(e) => {
                                      field.onChange(e);
                                      if (field.value === false) {
                                        resetLimited();
                                      }
                                    }}
                                  />
                                </FormControl>
                              </FormItem>
                            )}
                          />
                        </div>

                        {form.watch("limitEnabled") ? (
                          <>
                            <p className="text-xs text-content-subtle">
                              How many times this key can be used before it gets disabled
                              automatically.
                            </p>
                            <div className="flex flex-col gap-4 mt-4">
                              <FormField
                                control={form.control}
                                name="limit.remaining"
                                render={({ field }) => (
                                  <FormItem>
                                    <FormLabel>Number of uses</FormLabel>
                                    <FormControl>
                                      <Input
                                        placeholder="100"
                                        className="w-full"
                                        type="number"
                                        {...field}
                                        value={
                                          form.getValues("limitEnabled") ? field.value : undefined
                                        }
                                      />
                                    </FormControl>
                                    <FormDescription>
                                      Enter the remaining amount of uses for this key.
                                    </FormDescription>
                                    <FormMessage />
                                  </FormItem>
                                )}
                              />
                              <FormField
                                control={form.control}
                                name="limit.refill.interval"
                                render={({ field }) => (
                                  <FormItem className="">
                                    <FormLabel>Refill Rate</FormLabel>
                                    <Select
                                      onValueChange={field.onChange}
                                      defaultValue="monthly"
                                      value={field.value}
                                    >
                                      <SelectTrigger>
                                        <SelectValue />
                                      </SelectTrigger>
                                      <SelectContent>
                                        <SelectItem value="daily">Daily</SelectItem>
                                        <SelectItem value="monthly">Monthly</SelectItem>
                                      </SelectContent>
                                    </Select>
                                    <FormDescription>
                                      Interval key will be refilled.
                                    </FormDescription>
                                  </FormItem>
                                )}
                              />
                              <FormField
                                control={form.control}
                                name="limit.refill.amount"
                                render={({ field }) => (
                                  <FormItem className="mt-4">
                                    <FormLabel>Number of uses per interval</FormLabel>
                                    <FormControl>
                                      <Input
                                        placeholder="100"
                                        className="w-full"
                                        type="number"
                                        {...field}
                                        value={
                                          form.getValues("limitEnabled") ? field.value : undefined
                                        }
                                      />
                                    </FormControl>
                                    <FormDescription>
                                      Enter the number of uses to refill per interval.
                                    </FormDescription>
                                    <FormMessage defaultValue="Please enter a value if interval is selected" />
                                  </FormItem>
                                )}
                              />

                              <FormField
                                control={form.control}
                                disabled={
                                  form.watch("limit.refill.amount") === undefined ||
                                  form.watch("limit.refill.interval") === "daily"
                                }
                                name="limit.refill.refillDay"
                                render={({ field }) => (
                                  <FormItem className="mt-2">
                                    {/* <FormLabel>Refill day or daily</FormLabel> */}
                                    <FormControl>
                                      <div className="flex flex-col">
                                        <Input
                                          placeholder="Specify Refill day each month"
                                          className="inline justify-end"
                                          type="number"
                                          {...field}
                                          value={
                                            form.getValues("limitEnabled")
                                              ? field.value?.toLocaleString()
                                              : undefined
                                          }
                                        />
                                      </div>
                                    </FormControl>
                                    <FormDescription>
                                      Enter the day to refill monthly.
                                    </FormDescription>
                                    <FormMessage defaultValue="Please enter a value if interval of monthly is selected" />
                                  </FormItem>
                                )}
                              />
                              <FormDescription>
                                How many requests may be performed in a given interval
                              </FormDescription>
                            </div>
                            {form.formState.errors.ratelimit && (
                              <p className="text-xs text-center text-content-alert">
                                {form.formState.errors.ratelimit.message}
                              </p>
                            )}
                          </>
                        ) : null}
                      </CardContent>
                    </Card>
                    <Card>
                      <CardContent className="justify-between w-full p-4 item-center">
                        <div className="flex items-center justify-between w-full">
                          <span>Expiration</span>

                          <FormField
                            control={form.control}
                            disabled={form.getValues("limit.refill.interval") === "daily"}
                            name="expireEnabled"
                            render={({ field }) => (
                              <FormItem>
                                <FormLabel className="sr-only">Expiration</FormLabel>
                                <FormControl>
                                  <Switch
                                    onCheckedChange={(e) => {
                                      field.onChange(e);
                                      if (field.value === false) {
                                        resetLimited();
                                      }
                                    }}
                                  />
                                </FormControl>
                              </FormItem>
                            )}
                          />
                        </div>

                        {form.watch("expireEnabled") ? (
                          <>
                            <p className="text-xs text-content-subtle">
                              {" "}
                              Automatically revoke this key after a certain date.
                            </p>
                            <div className="flex flex-col gap-4 mt-4">
                              <FormField
                                control={form.control}
                                name="expires"
                                render={({ field }) => (
                                  <FormItem>
                                    <FormLabel>Expiry Date</FormLabel>
                                    <FormControl>
                                      <Input
                                        type="datetime-local"
                                        {...field}
                                        defaultValue={getDatePlusTwoMinutes()}
                                        value={
                                          form.getValues("expireEnabled")
                                            ? field.value?.toLocaleString()
                                            : undefined
                                        }
                                      />
                                    </FormControl>
                                    <FormDescription>
                                      This api key will automatically be revoked after the given
                                      date.
                                    </FormDescription>
                                    <FormMessage />
                                  </FormItem>
                                )}
                              />
                              <FormDescription>
                                How many requests may be performed in a given interval
                              </FormDescription>
                            </div>
                            {form.formState.errors.ratelimit && (
                              <p className="text-xs text-center text-content-alert">
                                {form.formState.errors.ratelimit.message}
                              </p>
                            )}
                          </>
                        ) : null}
                      </CardContent>
                    </Card>
                    <Card>
                      <CardContent className="justify-between w-full p-4 item-center">
                        <div className="flex items-center justify-between w-full">
                          <span>Metadata</span>

                          <FormField
                            control={form.control}
                            name="metaEnabled"
                            render={({ field }) => (
                              <FormItem>
                                <FormLabel className="sr-only">Metadata</FormLabel>
                                <FormControl>
                                  <Switch
                                    onCheckedChange={(e) => {
                                      field.onChange(e);
                                      if (field.value === false) {
                                        resetLimited();
                                      }
                                    }}
                                  />
                                </FormControl>
                              </FormItem>
                            )}
                          />
                        </div>

                        {form.watch("metaEnabled") ? (
                          <>
                            <p className="text-xs text-content-subtle">
                              Store json, or any other data you want to associate with this key.
                              Whenever you verify this key, we'll return the metadata to you. Enter
                              custom metadata as a JSON object.Format Json
                            </p>

                            <div className="flex flex-col gap-4 mt-4">
                              <FormField
                                control={form.control}
                                name="meta"
                                render={({ field }) => (
                                  <FormItem>
                                    <FormControl>
                                      <Textarea
                                        disabled={!form.watch("metaEnabled")}
                                        className="m-4 mx-auto border rounded-md shadow-sm"
                                        rows={7}
                                        placeholder={`{"stripeCustomerId" : "cus_9s6XKzkNRiz8i3"}`}
                                        {...field}
                                        value={
                                          form.getValues("metaEnabled") ? field.value : undefined
                                        }
                                      />
                                    </FormControl>
                                    <FormDescription>
                                      Enter custom metadata as a JSON object.
                                    </FormDescription>
                                    <FormMessage />
                                    <Button
                                      type="button"
                                      onClick={(_e) => {
                                        try {
                                          if (field.value) {
                                            const parsed = JSON.parse(field.value);
                                            field.onChange(JSON.stringify(parsed, null, 2));
                                            form.clearErrors("meta");
                                          }
                                        } catch (_e) {
                                          form.setError("meta", {
                                            type: "manual",
                                            message: "Invalid JSON",
                                          });
                                        }
                                      }}
                                      value={field.value}
                                    >
                                      Format Json
                                    </Button>
                                  </FormItem>
                                )}
                              />
                            </div>
                            {form.formState.errors.ratelimit && (
                              <p className="text-xs text-center text-content-alert">
                                {form.formState.errors.ratelimit.message}
                              </p>
                            )}
                          </>
                        ) : null}
                      </CardContent>
                    </Card>

                    <div className="w-full">
                      <Button
                        className="w-full"
                        disabled={key.isLoading || !form.formState.isValid}
                        type="submit"
                        variant="primary"
                      >
                        {key.isLoading ? <Loading /> : "Create"}
                      </Button>
                    </div>
                  </div>
                </form>
              </Form>
            </div>
          </div>
        </>
      )}
    </>
  );
};

const getDatePlusTwoMinutes = () => format(addMinutes(new Date(), 2), "yyyy-MM-dd'T'HH:mm");<|MERGE_RESOLUTION|>--- conflicted
+++ resolved
@@ -5,10 +5,7 @@
 import { VisibleButton } from "@/components/dashboard/visible-button";
 import { Alert, AlertDescription, AlertTitle } from "@/components/ui/alert";
 import { Badge } from "@/components/ui/badge";
-<<<<<<< HEAD
 import { Button } from "@unkey/ui";
-=======
->>>>>>> b85e811e
 import { Card, CardContent } from "@/components/ui/card";
 import { Code } from "@/components/ui/code";
 import {
