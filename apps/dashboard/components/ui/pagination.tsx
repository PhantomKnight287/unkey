--- conflicted
+++ resolved
@@ -1,10 +1,7 @@
 import { ChevronLeft, ChevronRight, MoreHorizontal } from "lucide-react";
 import * as React from "react";
 
-<<<<<<< HEAD
 import { type ButtonProps, buttonVariants } from "@unkey/ui";
-=======
->>>>>>> b85e811e
 import { cn } from "@/lib/utils";
 import { type ButtonProps, buttonVariants } from "@unkey/ui";
 import Link, { type LinkProps } from "next/link";
