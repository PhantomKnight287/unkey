"use client";

<<<<<<< HEAD
import { Button } from "@unkey/ui";
=======
>>>>>>> b85e811e
import { trpc } from "@/lib/trpc/client";
import type { Workspace } from "@unkey/db";
import { Button } from "@unkey/ui";
import { Power } from "lucide-react";
import Link from "next/link";
import { useRouter } from "next/navigation";
import type React from "react";
import { EmptyPlaceholder } from "./dashboard/empty-placeholder";

import { toast } from "@/components/ui/toaster";
import { PostHogEvent } from "@/providers/PostHogProvider";
import { Loading } from "./dashboard/loading";
type Props = {
  title: string;
  description: string;
  feature: keyof Workspace["betaFeatures"];
};

export const OptIn: React.FC<Props> = ({ title, description, feature }) => {
  const router = useRouter();
  const optIn = trpc.workspace.optIntoBeta.useMutation({
    onMutate() {
      PostHogEvent({
        name: "self-serve-opt-in",
        properties: { feature },
      });
    },
    onSuccess() {
      PostHogEvent({
        name: "self-serve-opt-in",
        properties: { feature },
      });
      toast.success("Successfully opted in");
      router.refresh();
    },
    onError(err) {
      toast.error(err.message);
    },
  });
  return (
    <EmptyPlaceholder className="h-full">
      <EmptyPlaceholder.Icon>
        <Power />
      </EmptyPlaceholder.Icon>
      <EmptyPlaceholder.Title>{title}</EmptyPlaceholder.Title>
      <EmptyPlaceholder.Description>{description}</EmptyPlaceholder.Description>

      <div className="flex items-center gap-4">
        <Link href={`mailto:support@unkey.dev?subject=Beta Access: ${feature}`}>
          <Button>Get in touch</Button>
        </Link>

        <Button variant="primary" onClick={() => optIn.mutate({ feature })}>
          {optIn.isLoading ? <Loading /> : "Opt In"}
        </Button>
      </div>
    </EmptyPlaceholder>
  );
};<|MERGE_RESOLUTION|>--- conflicted
+++ resolved
@@ -1,9 +1,6 @@
 "use client";
 
-<<<<<<< HEAD
 import { Button } from "@unkey/ui";
-=======
->>>>>>> b85e811e
 import { trpc } from "@/lib/trpc/client";
 import type { Workspace } from "@unkey/db";
 import { Button } from "@unkey/ui";
